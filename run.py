--- conflicted
+++ resolved
@@ -2,8 +2,4 @@
 
 if __name__ == "__main__":
     print("Starting OptiTrade server...")
-<<<<<<< HEAD
-    uvicorn.run("app.main:app", host="127.0.0.1", port=8001)
-=======
-    uvicorn.run("app.main:app", host="0.0.0.0", port=8001)
->>>>>>> 7de70c97
+    uvicorn.run("app.main:app", host="0.0.0.0", port=8001)